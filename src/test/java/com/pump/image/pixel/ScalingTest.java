/**
 * This software is released as part of the Pumpernickel project.
 * 
 * All com.pump resources in the Pumpernickel project are distributed under the
 * MIT License:
 * https://github.com/mickleness/pumpernickel/raw/master/License.txt
 * 
 * More information about the Pumpernickel project is available here:
 * https://mickleness.github.io/pumpernickel/
 */
package com.pump.image.pixel;

import java.awt.Color;
import java.awt.Graphics2D;
import java.awt.image.BufferedImage;
import java.util.HashMap;
import java.util.LinkedList;
import java.util.List;
import java.util.Map;

import junit.framework.AssertionFailedError;
import junit.framework.TestCase;

public class ScalingTest extends TestCase {
<<<<<<< HEAD
    static Color[] colors = new Color[] {
            Color.red,
            Color.orange,
            Color.yellow,
            Color.green,
            Color.cyan,
            Color.blue
    };

    static int[] imageTypes = new int[] {
            BufferedImage.TYPE_INT_ARGB,
            BufferedImage.TYPE_INT_RGB,
            BufferedImage.TYPE_3BYTE_BGR,
            BufferedImage.TYPE_4BYTE_ABGR,
            BufferedImage.TYPE_INT_RGB,
            BufferedImage.TYPE_INT_ARGB_PRE
    };

    static double[] imageScales = new double[] {
            0.05, 0.1, 0.15, .2, .25, .3, .35, .4, .45, .5, .6, .7, .8, .9, .99, 1, 1.05, 1.1, 1.2, 1.5, 2, 3, 4
    };

    /**
     * Test that an image with 6 bands is being scaled correctly.
     * <p>
     * This test is derived from a real-world failure in which the thumbnail
     * appeared to be stretched 200% horizontally.
     * </p>
     */
    public void testColorBands() throws Throwable {
        List<Throwable> errors = new LinkedList<>();

        for (boolean isHorizontal : new boolean[] { true, false }) {
            for (int imageType : imageTypes) {
                for (double scale : imageScales) {

                    System.err.println("Testing image type = " + ImageType.get(imageType) + ", image scale: " + scale+", isHorizontal: " + isHorizontal);

                    BufferedImage rainbowImage = null;
                    BufferedImage scaledImage = null;
                    try {
                        rainbowImage = createRainbowImage(1000, 1000, imageType, isHorizontal);
                        int scaledWidth = (int)(rainbowImage.getWidth() * scale);
                        int scaledHeight = (int)(rainbowImage.getHeight() * scale);
                        scaledImage = Scaling.scale(rainbowImage, scaledWidth, scaledHeight);
                        Map<Color, Integer> colorMap = getColorMap(scaledImage);

                        int redCount = getColorCount(colorMap, Color.red);
                        int orangeCount = getColorCount(colorMap, Color.orange);
                        int yellowCount = getColorCount(colorMap, Color.yellow);
                        int greenCount = getColorCount(colorMap, Color.green);
                        int cyanCount = getColorCount(colorMap, Color.cyan);
                        int blueCount = getColorCount(colorMap, Color.blue);

                        int totalPixels = scaledImage.getWidth() * scaledImage.getHeight();

                        float redPercent = redCount * 100 / totalPixels;
                        float orangePercent = orangeCount * 100 / totalPixels;
                        float yellowPercent = yellowCount * 100 / totalPixels;
                        float greenPercent = greenCount * 100 / totalPixels;
                        float cyanPercent = cyanCount * 100 / totalPixels;
                        float bluePercent = blueCount * 100 / totalPixels;

                        // a little bit of detail may be antialiased away, but we should have 6 really clear stripes:
                        assertTrue("red band missing: " + redPercent, redPercent > 10);
                        assertTrue("orange band missing: " + orangePercent, orangePercent > 10);
                        assertTrue("yellow band missing: " + yellowPercent, yellowPercent > 10);
                        assertTrue("green band missing: " + greenPercent, greenPercent > 10);
                        assertTrue("cyan band missing: " + cyanPercent, cyanPercent > 10);
                        assertTrue("blue band missing: " + bluePercent, bluePercent > 10);
                    } catch (Throwable e) {
                        errors.add(e);
                        e.printStackTrace();
                    }
                }
            }
        }

        if (!errors.isEmpty())
            throw errors.get(0);
    }

    private int getColorCount(Map<Color, Integer> colorMap, Color c) {
        int returnValue = 0;
        for (Map.Entry<Color,Integer> entry : colorMap.entrySet()) {
            if ( Math.abs(c.getRed() - entry.getKey().getRed()) < 10 &&
                    Math.abs(c.getGreen() - entry.getKey().getGreen()) < 10 &&
                    Math.abs(c.getBlue() - entry.getKey().getBlue()) < 10) {
                returnValue += entry.getValue().intValue();
            }
        }
        return returnValue;
    }

    private Map<Color,Integer> getColorMap(BufferedImage image) {
        Map<Color,Integer> map = new HashMap<>();
        for (int x = 0; x < image.getWidth(); x++) {
            for (int y = 0; y < image.getHeight(); y++) {
                int rgb = image.getRGB(x, y);
                Color c = new Color(rgb);
                Integer f = map.get(c);
                if (f == null) {
                    map.put(c, Integer.valueOf(1));
                } else {
                    map.put(c, Integer.valueOf(1 + f));
                }
            }
        }
        return map;
    }

    public static BufferedImage createRainbowImage(int width, int height, int imageType, boolean isHorizontal) {
        BufferedImage bi = new BufferedImage(width, height, imageType);

        Graphics2D g = bi.createGraphics();
        int x = 0;
        for (int a = 0; a < colors.length; a++) {
            int endX = bi.getWidth() * (a + 1) / colors.length;
            if (a == colors.length - 1) {
                endX = bi.getWidth();
            }
            g.setColor(colors[a]);
            if (!isHorizontal) {
                g.fillRect(x, 0, endX - x, bi.getHeight());
            } else {
                g.fillRect(0, x, bi.getWidth(), endX - x);
            }

            x = endX;
        }
        g.dispose();

        return bi;
    }
=======
	static Color[] colors = new Color[] { Color.red, Color.orange, Color.yellow,
			Color.green, Color.cyan, Color.blue };

	static int[] imageTypes = new int[] { BufferedImage.TYPE_INT_ARGB,
			BufferedImage.TYPE_INT_RGB, BufferedImage.TYPE_3BYTE_BGR,
			BufferedImage.TYPE_4BYTE_ABGR, BufferedImage.TYPE_INT_RGB,
			BufferedImage.TYPE_INT_ARGB_PRE };

	static double[] imageScales = new double[] { 0.05, 0.1, 0.15, .2, .25, .3,
			.35, .4, .45, .5, .6, .7, .8, .9, .99, 1, 1.05, 1.1, 1.2, 1.5, 2, 3,
			4 };

	/**
	 * Test that an image with 6 bands is being scaled correctly.
	 * <p>
	 * This test is derived from a real-world failure in which the thumbnail
	 * appeared to be stretched 200% horizontally.
	 * </p>
	 */
	public void testColorBands() throws Throwable {
		List<Throwable> errors = new LinkedList<>();

		for (boolean isHorizontal : new boolean[] { true, false }) {
			for (int imageType : imageTypes) {
				for (double scale : imageScales) {

					System.err.println("Testing image type = "
							+ ImageType.get(imageType) + ", image scale: "
							+ scale + ", isHorizontal: " + isHorizontal);

					BufferedImage rainbowImage = null;
					BufferedImage scaledImage = null;
					try {
						rainbowImage = createRainbowImage(imageType,
								isHorizontal);
						int scaledWidth = (int) (rainbowImage.getWidth()
								* scale);
						int scaledHeight = (int) (rainbowImage.getHeight()
								* scale);
						scaledImage = Scaling.scale(rainbowImage, scaledWidth,
								scaledHeight);
						Map<Color, Integer> colorMap = getColorMap(scaledImage);

						int redCount = getColorCount(colorMap, Color.red);
						int orangeCount = getColorCount(colorMap, Color.orange);
						int yellowCount = getColorCount(colorMap, Color.yellow);
						int greenCount = getColorCount(colorMap, Color.green);
						int cyanCount = getColorCount(colorMap, Color.cyan);
						int blueCount = getColorCount(colorMap, Color.blue);

						int totalPixels = scaledImage.getWidth()
								* scaledImage.getHeight();

						float redPercent = redCount * 100 / totalPixels;
						float orangePercent = orangeCount * 100 / totalPixels;
						float yellowPercent = yellowCount * 100 / totalPixels;
						float greenPercent = greenCount * 100 / totalPixels;
						float cyanPercent = cyanCount * 100 / totalPixels;
						float bluePercent = blueCount * 100 / totalPixels;

						try {
							// a little bit of detail may be antialiased away,
							// but
							// we should have 6 really clear stripes:
							assertTrue("red band missing: " + redPercent,
									redPercent > 10);

							try {
								assertTrue(
										"orange band missing: " + orangePercent,
										orangePercent > 10);
							} catch (AssertionFailedError e) {
								int skyBlueCount = getColorCount(colorMap,
										new Color(0, 200, 255));
								float skyBluePercent = skyBlueCount * 100
										/ totalPixels;
								if (skyBluePercent > 10) {
									System.err.println(
											"## the orange is probably failing because the red and blue color channels are swapped");

									scaledImage = Scaling.scale(rainbowImage,
											scaledWidth, scaledHeight);
								}
								throw e;
							}

							assertTrue("yellow band missing: " + yellowPercent,
									yellowPercent > 10);
							assertTrue("green band missing: " + greenPercent,
									greenPercent > 10);
							assertTrue("cyan band missing: " + cyanPercent,
									cyanPercent > 10);
							assertTrue("blue band missing: " + bluePercent,
									bluePercent > 10);
						} catch (Throwable t) {
							throw t;
						}
					} catch (Throwable e) {
						errors.add(e);
						e.printStackTrace();
					}
				}
			}
		}

		if (!errors.isEmpty())
			throw errors.get(0);
	}

	private int getColorCount(Map<Color, Integer> colorMap, Color c) {
		int returnValue = 0;
		for (Map.Entry<Color, Integer> entry : colorMap.entrySet()) {
			if (Math.abs(c.getRed() - entry.getKey().getRed()) < 10
					&& Math.abs(c.getGreen() - entry.getKey().getGreen()) < 10
					&& Math.abs(c.getBlue() - entry.getKey().getBlue()) < 10) {
				returnValue += entry.getValue().intValue();
			}
		}
		return returnValue;
	}

	private Map<Color, Integer> getColorMap(BufferedImage image) {
		Map<Color, Integer> map = new HashMap<>();
		for (int x = 0; x < image.getWidth(); x++) {
			for (int y = 0; y < image.getHeight(); y++) {
				int rgb = image.getRGB(x, y);
				Color c = new Color(rgb);
				Integer f = map.get(c);
				if (f == null) {
					map.put(c, Integer.valueOf(1));
				} else {
					map.put(c, Integer.valueOf(1 + f));
				}
			}
		}
		return map;
	}

	private BufferedImage createRainbowImage(int imageType,
			boolean isHorizontal) {
		BufferedImage bi = new BufferedImage(1000, 1000, imageType);

		Graphics2D g = bi.createGraphics();
		int x = 0;
		for (int a = 0; a < colors.length; a++) {
			int endX = bi.getWidth() * (a + 1) / colors.length;
			if (a == colors.length - 1) {
				endX = bi.getWidth();
			}
			g.setColor(colors[a]);
			if (!isHorizontal) {
				g.fillRect(x, 0, endX - x, bi.getHeight());
			} else {
				g.fillRect(0, x, bi.getWidth(), endX - x);
			}

			x = endX;
		}
		g.dispose();

		return bi;
	}
>>>>>>> acf9ff39

}<|MERGE_RESOLUTION|>--- conflicted
+++ resolved
@@ -1,10 +1,10 @@
 /**
  * This software is released as part of the Pumpernickel project.
- * 
+ *
  * All com.pump resources in the Pumpernickel project are distributed under the
  * MIT License:
  * https://github.com/mickleness/pumpernickel/raw/master/License.txt
- * 
+ *
  * More information about the Pumpernickel project is available here:
  * https://mickleness.github.io/pumpernickel/
  */
@@ -22,142 +22,6 @@
 import junit.framework.TestCase;
 
 public class ScalingTest extends TestCase {
-<<<<<<< HEAD
-    static Color[] colors = new Color[] {
-            Color.red,
-            Color.orange,
-            Color.yellow,
-            Color.green,
-            Color.cyan,
-            Color.blue
-    };
-
-    static int[] imageTypes = new int[] {
-            BufferedImage.TYPE_INT_ARGB,
-            BufferedImage.TYPE_INT_RGB,
-            BufferedImage.TYPE_3BYTE_BGR,
-            BufferedImage.TYPE_4BYTE_ABGR,
-            BufferedImage.TYPE_INT_RGB,
-            BufferedImage.TYPE_INT_ARGB_PRE
-    };
-
-    static double[] imageScales = new double[] {
-            0.05, 0.1, 0.15, .2, .25, .3, .35, .4, .45, .5, .6, .7, .8, .9, .99, 1, 1.05, 1.1, 1.2, 1.5, 2, 3, 4
-    };
-
-    /**
-     * Test that an image with 6 bands is being scaled correctly.
-     * <p>
-     * This test is derived from a real-world failure in which the thumbnail
-     * appeared to be stretched 200% horizontally.
-     * </p>
-     */
-    public void testColorBands() throws Throwable {
-        List<Throwable> errors = new LinkedList<>();
-
-        for (boolean isHorizontal : new boolean[] { true, false }) {
-            for (int imageType : imageTypes) {
-                for (double scale : imageScales) {
-
-                    System.err.println("Testing image type = " + ImageType.get(imageType) + ", image scale: " + scale+", isHorizontal: " + isHorizontal);
-
-                    BufferedImage rainbowImage = null;
-                    BufferedImage scaledImage = null;
-                    try {
-                        rainbowImage = createRainbowImage(1000, 1000, imageType, isHorizontal);
-                        int scaledWidth = (int)(rainbowImage.getWidth() * scale);
-                        int scaledHeight = (int)(rainbowImage.getHeight() * scale);
-                        scaledImage = Scaling.scale(rainbowImage, scaledWidth, scaledHeight);
-                        Map<Color, Integer> colorMap = getColorMap(scaledImage);
-
-                        int redCount = getColorCount(colorMap, Color.red);
-                        int orangeCount = getColorCount(colorMap, Color.orange);
-                        int yellowCount = getColorCount(colorMap, Color.yellow);
-                        int greenCount = getColorCount(colorMap, Color.green);
-                        int cyanCount = getColorCount(colorMap, Color.cyan);
-                        int blueCount = getColorCount(colorMap, Color.blue);
-
-                        int totalPixels = scaledImage.getWidth() * scaledImage.getHeight();
-
-                        float redPercent = redCount * 100 / totalPixels;
-                        float orangePercent = orangeCount * 100 / totalPixels;
-                        float yellowPercent = yellowCount * 100 / totalPixels;
-                        float greenPercent = greenCount * 100 / totalPixels;
-                        float cyanPercent = cyanCount * 100 / totalPixels;
-                        float bluePercent = blueCount * 100 / totalPixels;
-
-                        // a little bit of detail may be antialiased away, but we should have 6 really clear stripes:
-                        assertTrue("red band missing: " + redPercent, redPercent > 10);
-                        assertTrue("orange band missing: " + orangePercent, orangePercent > 10);
-                        assertTrue("yellow band missing: " + yellowPercent, yellowPercent > 10);
-                        assertTrue("green band missing: " + greenPercent, greenPercent > 10);
-                        assertTrue("cyan band missing: " + cyanPercent, cyanPercent > 10);
-                        assertTrue("blue band missing: " + bluePercent, bluePercent > 10);
-                    } catch (Throwable e) {
-                        errors.add(e);
-                        e.printStackTrace();
-                    }
-                }
-            }
-        }
-
-        if (!errors.isEmpty())
-            throw errors.get(0);
-    }
-
-    private int getColorCount(Map<Color, Integer> colorMap, Color c) {
-        int returnValue = 0;
-        for (Map.Entry<Color,Integer> entry : colorMap.entrySet()) {
-            if ( Math.abs(c.getRed() - entry.getKey().getRed()) < 10 &&
-                    Math.abs(c.getGreen() - entry.getKey().getGreen()) < 10 &&
-                    Math.abs(c.getBlue() - entry.getKey().getBlue()) < 10) {
-                returnValue += entry.getValue().intValue();
-            }
-        }
-        return returnValue;
-    }
-
-    private Map<Color,Integer> getColorMap(BufferedImage image) {
-        Map<Color,Integer> map = new HashMap<>();
-        for (int x = 0; x < image.getWidth(); x++) {
-            for (int y = 0; y < image.getHeight(); y++) {
-                int rgb = image.getRGB(x, y);
-                Color c = new Color(rgb);
-                Integer f = map.get(c);
-                if (f == null) {
-                    map.put(c, Integer.valueOf(1));
-                } else {
-                    map.put(c, Integer.valueOf(1 + f));
-                }
-            }
-        }
-        return map;
-    }
-
-    public static BufferedImage createRainbowImage(int width, int height, int imageType, boolean isHorizontal) {
-        BufferedImage bi = new BufferedImage(width, height, imageType);
-
-        Graphics2D g = bi.createGraphics();
-        int x = 0;
-        for (int a = 0; a < colors.length; a++) {
-            int endX = bi.getWidth() * (a + 1) / colors.length;
-            if (a == colors.length - 1) {
-                endX = bi.getWidth();
-            }
-            g.setColor(colors[a]);
-            if (!isHorizontal) {
-                g.fillRect(x, 0, endX - x, bi.getHeight());
-            } else {
-                g.fillRect(0, x, bi.getWidth(), endX - x);
-            }
-
-            x = endX;
-        }
-        g.dispose();
-
-        return bi;
-    }
-=======
 	static Color[] colors = new Color[] { Color.red, Color.orange, Color.yellow,
 			Color.green, Color.cyan, Color.blue };
 
@@ -188,18 +52,14 @@
 							+ ImageType.get(imageType) + ", image scale: "
 							+ scale + ", isHorizontal: " + isHorizontal);
 
-					BufferedImage rainbowImage = null;
-					BufferedImage scaledImage = null;
-					try {
-						rainbowImage = createRainbowImage(imageType,
-								isHorizontal);
-						int scaledWidth = (int) (rainbowImage.getWidth()
-								* scale);
-						int scaledHeight = (int) (rainbowImage.getHeight()
-								* scale);
-						scaledImage = Scaling.scale(rainbowImage, scaledWidth,
-								scaledHeight);
-						Map<Color, Integer> colorMap = getColorMap(scaledImage);
+                    BufferedImage rainbowImage = null;
+                    BufferedImage scaledImage = null;
+                    try {
+                        rainbowImage = createRainbowImage(1000, 1000, imageType, isHorizontal);
+                        int scaledWidth = (int)(rainbowImage.getWidth() * scale);
+                        int scaledHeight = (int)(rainbowImage.getHeight() * scale);
+                        scaledImage = Scaling.scale(rainbowImage, scaledWidth, scaledHeight);
+                        Map<Color, Integer> colorMap = getColorMap(scaledImage);
 
 						int redCount = getColorCount(colorMap, Color.red);
 						int orangeCount = getColorCount(colorMap, Color.orange);
@@ -296,9 +156,8 @@
 		return map;
 	}
 
-	private BufferedImage createRainbowImage(int imageType,
-			boolean isHorizontal) {
-		BufferedImage bi = new BufferedImage(1000, 1000, imageType);
+    public static BufferedImage createRainbowImage(int width, int height, int imageType, boolean isHorizontal) {
+        BufferedImage bi = new BufferedImage(width, height, imageType);
 
 		Graphics2D g = bi.createGraphics();
 		int x = 0;
@@ -320,6 +179,5 @@
 
 		return bi;
 	}
->>>>>>> acf9ff39
 
 }